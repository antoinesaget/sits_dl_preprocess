--- conflicted
+++ resolved
@@ -60,8 +60,4 @@
   filtered_shp_path: "filtered/polygons_filtered.shp" # Path to the filtered shapefile
   polygons_processed_folder: "polygons_processed" # Folder to save processed polygons files
 reset_folders: false # Whether to reset folders
-<<<<<<< HEAD
-folders_to_reset: # List of folders to reset
-=======
-folders_to_reset: ["${paths.processed_arrays_folder}"] # List of folders to reset
->>>>>>> 9596b4b7
+folders_to_reset: ["${paths.processed_arrays_folder}"] # List of folders to reset