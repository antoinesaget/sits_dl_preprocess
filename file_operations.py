#!/usr/bin/env python3

import os
from logging import Logger
from pathlib import Path

import geopandas as gpd
import mmap_ninja
import numpy as np


class FileManager:
    def __init__(self, logger: Logger, input_folder: str):
        """
        Initialize the FileManager class.
        This class is responsible for managing file operations related to parcel data.
        Args:
            logger: Logger object for recording status
            input_folder: Folder containing processed .npy files
        """
        self.logger = logger
        self.input_folder = input_folder

    def filter_and_save_valid_parcels(
        self, df: gpd.GeoDataFrame, output_path: str
    ) -> gpd.GeoDataFrame:
        """
        Filter parcels to keep only those with valid processed files.

        Args:
            df: GeoDataFrame with parcels
            output_path: Path for dataset files

        Returns:
            GeoDataFrame: Filtered parcels
        """
        self.logger.info("Starting validation")

        valid_indices = []
        for i in range(len(df)):
            idx = df.iloc[i]["ID_PARCEL"]
            if (self.input_folder / f"{int(idx) // 5000}/{idx}.npy").exists():
                valid_indices.append(i)

        df = df.iloc[valid_indices].reset_index(drop=True)
        self.logger.info(f"Filtered to {len(df)} rows with existing .npy files")

        # Save filtered dataset
        shapefile_path = output_path / "polygons_processed.shp"
        parquet_path = output_path / "polygons_processed.parquet"

        self.logger.info(
            f"Saving processed parcels to {shapefile_path} and {parquet_path}"
        )

        # Ensure output directory exists
        os.makedirs(output_path, exist_ok=True)

        try:
            # Save files
            df.to_file(shapefile_path, driver="ESRI Shapefile")
            df.to_parquet(parquet_path)
        except FileNotFoundError as e:
            self.logger.error(f"File or directory not found: {e}")
            raise
        except PermissionError as e:
            self.logger.error(
                f"Permission denied while accessing file or directory: {e}"
            )
            raise
        except ValueError as e:
            self.logger.error(f"Value error while saving files: {e}")
            raise
        except Exception as e:
            self.logger.error(f"Unexpected error while saving files: {e}")
            raise

        return df

    def create_memmap(
        self,
        df: gpd.GeoDataFrame,
        output_folder: str,
        logger: Logger,
    ) -> np.memmap:
        """
        Convert individual .npy files to a memory-mapped array.

        Args:
            df: GeoDataFrame with valid parcels
            output_folder: Folder to save memory-mapped files

        Returns:
            np.memmap: Memory-mapped array
        """
        self.logger.info("Starting memmap conversion")

        # Ensure output directory exists
        os.makedirs(output_folder, exist_ok=True)

        # Function to get array by index
        def get_array(i):
            idx = df.iloc[i]["ID_PARCEL"]
            return np.load(self.input_folder / f"{int(idx) // 5000}/{idx}.npy")

        # Create memory-mapped array from generator
        from tqdm.autonotebook import tqdm

        try:
            self.logger.info(f"Creating memory-mapped array from {len(df)} parcels")
            mmap_ninja.np_from_generator(
                out_dir=output_folder,
                sample_generator=map(get_array, tqdm(range(len(df)))),
                batch_size=16384,
            )
        except Exception as e:
            self.logger.error(f"Unexpected error while creating memmap: {e}")
            raise

        # Open and verify the created memory-mapped array
        memmap = mmap_ninja.np_open_existing(output_folder)
        self.logger.info(f"Memmap conversion completed. Final shape: {memmap.shape}")

        return memmap

    def clear_folder(self, folder_path: Path):
<<<<<<< HEAD
        if folder_path.exists():
            self.logger.info(f"Clearing folder: {folder_path}")
            for item in folder_path.iterdir():
                if item.is_file():
                    item.unlink()
                elif item.is_dir():
                    self.clear_folder(Path(item))
            os.rmdir(folder_path)
        else:
            self.logger.warning(f"Folder {folder_path} does not exist")

    def reset_folders(self, data: dict, logger: Logger):
        if data.folders_to_reset is not None:
            logger.info(f"Resetting folders: {data.folders_to_reset}")
            for folder in data.folders_to_reset:
                folder_path = Path(folder)
                if folder_path.exists():
                    logger.info(f"Clearing folder: {folder_path}")
                    for item in folder_path.iterdir():
                        if item.is_file():
                            item.unlink()
                        elif item.is_dir():
                            self.clear_folder(Path(item))
                else:
                    logger.warning(f"Folder {folder_path} does not exist")
        else:
            logger.info(
                f"Resetting the default folder: {data.paths.processed_arrays_folder}"
            )
            folder = Path(data.paths.processed_arrays_folder)
            if folder.exists() and folder.is_dir():
                logger.info(f"Clearing default folder: {folder}")
                for item in folder.iterdir():
                    if item.is_file():
                        item.unlink()
                    elif item.is_dir():
                        self.clear_folder(Path(item))
            else:
                logger.warning(
                    f"Default folder {folder} does not exist or is not a directory"
                )
=======
        if not folder_path.exists():
            self.logger.warning(f"Folder {folder_path} does not exist")
            return

        self.logger.info(f"Clearing folder: {folder_path}")
        for item in folder_path.iterdir():
            if item.is_file():
                item.unlink()
            elif item.is_dir():
                self.clear_folder(Path(item))
        os.rmdir(folder_path)
>>>>>>> d45ec979
<|MERGE_RESOLUTION|>--- conflicted
+++ resolved
@@ -124,49 +124,6 @@
         return memmap
 
     def clear_folder(self, folder_path: Path):
-<<<<<<< HEAD
-        if folder_path.exists():
-            self.logger.info(f"Clearing folder: {folder_path}")
-            for item in folder_path.iterdir():
-                if item.is_file():
-                    item.unlink()
-                elif item.is_dir():
-                    self.clear_folder(Path(item))
-            os.rmdir(folder_path)
-        else:
-            self.logger.warning(f"Folder {folder_path} does not exist")
-
-    def reset_folders(self, data: dict, logger: Logger):
-        if data.folders_to_reset is not None:
-            logger.info(f"Resetting folders: {data.folders_to_reset}")
-            for folder in data.folders_to_reset:
-                folder_path = Path(folder)
-                if folder_path.exists():
-                    logger.info(f"Clearing folder: {folder_path}")
-                    for item in folder_path.iterdir():
-                        if item.is_file():
-                            item.unlink()
-                        elif item.is_dir():
-                            self.clear_folder(Path(item))
-                else:
-                    logger.warning(f"Folder {folder_path} does not exist")
-        else:
-            logger.info(
-                f"Resetting the default folder: {data.paths.processed_arrays_folder}"
-            )
-            folder = Path(data.paths.processed_arrays_folder)
-            if folder.exists() and folder.is_dir():
-                logger.info(f"Clearing default folder: {folder}")
-                for item in folder.iterdir():
-                    if item.is_file():
-                        item.unlink()
-                    elif item.is_dir():
-                        self.clear_folder(Path(item))
-            else:
-                logger.warning(
-                    f"Default folder {folder} does not exist or is not a directory"
-                )
-=======
         if not folder_path.exists():
             self.logger.warning(f"Folder {folder_path} does not exist")
             return
@@ -178,4 +135,9 @@
             elif item.is_dir():
                 self.clear_folder(Path(item))
         os.rmdir(folder_path)
->>>>>>> d45ec979
+
+
+    def reset_folders(self, data: dict, logger: Logger):
+        logger.info(f"Resetting folders: {data.folders_to_reset}")
+        for folder in data.folders_to_reset:
+            self.clear_folder(Path(folder))